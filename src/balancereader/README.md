--- conflicted
+++ resolved
@@ -18,6 +18,8 @@
 
 ### Environment Variables
 
+- `VERSION`
+  - a version string for the service
 - `PORT`
   - the port for the webserver
 - `POLL_MS`
@@ -30,11 +32,6 @@
   - settings for the JVM. Used to obey container memory limits
 
 - ConfigMap `environment-config`:
-<<<<<<< HEAD
-  - `VERSION`
-    - a version string for the service
-=======
->>>>>>> c1d468f0
   - `LOCAL_ROUTING_NUM`
     - the routing number for our bank
   - `PUB_KEY_PATH`
